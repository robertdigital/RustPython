//! This crate contains most python logic.
//!
//! - Compilation
//! - Bytecode
//! - Import mechanics
//! - Base objects

// for methods like vm.to_str(), not the typical use of 'to' as a method prefix
#![allow(clippy::wrong_self_convention)]

#[macro_use]
extern crate bitflags;
#[macro_use]
extern crate lazy_static;
extern crate lexical;
#[macro_use]
extern crate log;
// extern crate env_logger;
extern crate num_bigint;
extern crate num_complex;
extern crate num_integer;
extern crate num_traits;
extern crate serde;
extern crate serde_json;
extern crate statrs;

extern crate rustpython_parser;

//extern crate eval; use eval::eval::*;
// use py_code_object::{Function, NativeType, PyCodeObject};

// This is above everything else so that the defined macros are available everywhere
#[macro_use]
pub mod macros;

mod builtins;
pub mod bytecode;
pub mod compile;
pub mod error;
pub mod eval;
mod exceptions;
pub mod format;
<<<<<<< HEAD
mod frame;
pub mod function;
=======
pub mod frame;
>>>>>>> 7bb6f8fd
pub mod import;
pub mod obj;
pub mod pyobject;
pub mod stdlib;
mod sysmodule;
mod traceback;
pub mod util;
mod vm;

// pub use self::pyobject::Executor;
pub use self::exceptions::print_exception;
pub use self::vm::VirtualMachine;<|MERGE_RESOLUTION|>--- conflicted
+++ resolved
@@ -40,12 +40,8 @@
 pub mod eval;
 mod exceptions;
 pub mod format;
-<<<<<<< HEAD
-mod frame;
+pub mod frame;
 pub mod function;
-=======
-pub mod frame;
->>>>>>> 7bb6f8fd
 pub mod import;
 pub mod obj;
 pub mod pyobject;
